use std::{
    task::{Context, Poll},
    time::SystemTime,
};

use tokio::sync::mpsc::{
    self,
    error::{SendError, TryRecvError, TrySendError},
    Receiver, Sender,
};

use futures::future::BoxFuture;

/// Returns the current UNIX timestamp in microseconds.
#[inline]
pub fn unix_micros() -> u64 {
    SystemTime::now()
        .duration_since(SystemTime::UNIX_EPOCH)
        .unwrap()
        .as_micros() as u64
}

<<<<<<< HEAD
/// Wraps the given error in a boxed future.
pub fn async_error<E: std::error::Error + Send + 'static, T>(
    e: E,
) -> BoxFuture<'static, Result<T, E>> {
    Box::pin(async move { Err(e) })
}

#[allow(non_upper_case_globals)]
pub mod constants {
    pub const KiB: u32 = 1024;
    pub const MiB: u32 = 1024 * KiB;
    pub const GiB: u32 = 1024 * MiB;
=======
/// A bounded, bi-directional channel for sending and receiving messages.
/// Relies on Tokio's [`mpsc`] channel.
pub struct Channel<S, R> {
    tx: Sender<S>,
    rx: Receiver<R>,
}

/// Creates a new channel with the given buffer size. This will return a tuple of
/// 2 [`Channel`]s, both of which can be used to send and receive messages.
///
/// It works with 2 generic types, `S` and `R`, which represent the types of
/// messages that can be sent and received, respectively. The first channel in
/// the tuple can be used to send messages of type `S` and receive messages of
/// type `R`. The second channel can be used to send messages of type `R` and
/// receive messages of type `S`.
pub fn channel<S, R>(tx_buffer: usize, rx_buffer: usize) -> (Channel<S, R>, Channel<R, S>) {
    let (tx1, rx1) = mpsc::channel(tx_buffer);
    let (tx2, rx2) = mpsc::channel(rx_buffer);

    (Channel { tx: tx1, rx: rx2 }, Channel { tx: tx2, rx: rx1 })
}

impl<S, R> Channel<S, R> {
    /// Sends a value, waiting until there is capacity.
    ///
    /// A successful send occurs when it is determined that the other end of the
    /// channel has not hung up already. An unsuccessful send would be one where
    /// the corresponding receiver has already been closed. Note that a return
    /// value of `Err` means that the data will never be received, but a return
    /// value of `Ok` does not mean that the data will be received. It is
    /// possible for the corresponding receiver to hang up immediately after
    /// this function returns `Ok`.
    pub async fn send(&mut self, msg: S) -> Result<(), SendError<S>> {
        self.tx.send(msg).await
    }

    /// Attempts to immediately send a message on this [`Sender`]
    ///
    /// This method differs from [`send`] by returning immediately if the channel's
    /// buffer is full or no receiver is waiting to acquire some data. Compared
    /// with [`send`], this function has two failure cases instead of one (one for
    /// disconnection, one for a full buffer).
    pub fn try_send(&mut self, msg: S) -> Result<(), TrySendError<S>> {
        self.tx.try_send(msg)
    }

    /// Receives the next value for this receiver.
    ///
    /// This method returns `None` if the channel has been closed and there are
    /// no remaining messages in the channel's buffer. This indicates that no
    /// further values can ever be received from this `Receiver`. The channel is
    /// closed when all senders have been dropped, or when [`close`] is called.
    ///
    /// If there are no messages in the channel's buffer, but the channel has
    /// not yet been closed, this method will sleep until a message is sent or
    /// the channel is closed.  Note that if [`close`] is called, but there are
    /// still outstanding [`Permits`] from before it was closed, the channel is
    /// not considered closed by `recv` until the permits are released.
    pub async fn recv(&mut self) -> Option<R> {
        self.rx.recv().await
    }

    /// Tries to receive the next value for this receiver.
    ///
    /// This method returns the [`Empty`](TryRecvError::Empty) error if the channel is currently
    /// empty, but there are still outstanding [senders] or [permits].
    ///
    /// This method returns the [`Disconnected`](TryRecvError::Disconnected) error if the channel is
    /// currently empty, and there are no outstanding [senders] or [permits].
    ///
    /// Unlike the [`poll_recv`](Self::poll_recv) method, this method will never return an
    /// [`Empty`](TryRecvError::Empty) error spuriously.
    pub fn try_recv(&mut self) -> Result<R, TryRecvError> {
        self.rx.try_recv()
    }

    /// Polls to receive the next message on this channel.
    ///
    /// This method returns:
    ///
    ///  * `Poll::Pending` if no messages are available but the channel is not
    ///    closed, or if a spurious failure happens.
    ///  * `Poll::Ready(Some(message))` if a message is available.
    ///  * `Poll::Ready(None)` if the channel has been closed and all messages
    ///    sent before it was closed have been received.
    ///
    /// When the method returns `Poll::Pending`, the `Waker` in the provided
    /// `Context` is scheduled to receive a wakeup when a message is sent on any
    /// receiver, or when the channel is closed.  Note that on multiple calls to
    /// `poll_recv`, only the `Waker` from the `Context` passed to the most
    /// recent call is scheduled to receive a wakeup.
    ///
    /// If this method returns `Poll::Pending` due to a spurious failure, then
    /// the `Waker` will be notified when the situation causing the spurious
    /// failure has been resolved. Note that receiving such a wakeup does not
    /// guarantee that the next call will succeed — it could fail with another
    /// spurious failure.
    pub fn poll_recv(&mut self, cx: &mut Context<'_>) -> Poll<Option<R>> {
        self.rx.poll_recv(cx)
    }
>>>>>>> 0c816ab0
}<|MERGE_RESOLUTION|>--- conflicted
+++ resolved
@@ -20,7 +20,6 @@
         .as_micros() as u64
 }
 
-<<<<<<< HEAD
 /// Wraps the given error in a boxed future.
 pub fn async_error<E: std::error::Error + Send + 'static, T>(
     e: E,
@@ -33,7 +32,8 @@
     pub const KiB: u32 = 1024;
     pub const MiB: u32 = 1024 * KiB;
     pub const GiB: u32 = 1024 * MiB;
-=======
+}
+
 /// A bounded, bi-directional channel for sending and receiving messages.
 /// Relies on Tokio's [`mpsc`] channel.
 pub struct Channel<S, R> {
@@ -134,5 +134,4 @@
     pub fn poll_recv(&mut self, cx: &mut Context<'_>) -> Poll<Option<R>> {
         self.rx.poll_recv(cx)
     }
->>>>>>> 0c816ab0
 }