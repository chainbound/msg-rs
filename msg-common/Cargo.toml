[package]
name = "msg-common"
description = "Common functions and types for the msg crates"

version.workspace = true
edition.workspace = true
rust-version.workspace = true
authors.workspace = true
license.workspace = true
homepage.workspace = true
repository.workspace = true

# See more keys and their definitions at https://doc.rust-lang.org/cargo/reference/manifest.html

[dependencies]
<<<<<<< HEAD
futures.workspace = true
=======
tokio.workspace = true
>>>>>>> 0c816ab0
<|MERGE_RESOLUTION|>--- conflicted
+++ resolved
@@ -13,8 +13,5 @@
 # See more keys and their definitions at https://doc.rust-lang.org/cargo/reference/manifest.html
 
 [dependencies]
-<<<<<<< HEAD
 futures.workspace = true
-=======
-tokio.workspace = true
->>>>>>> 0c816ab0
+tokio.workspace = true