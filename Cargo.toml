[workspace]
members = [
  "msg",
  "msg-socket",
  "msg-wire",
  "msg-transport",
  "msg-common",
  "msg-sim",
]
resolver = "2"

[workspace.package]
version = "0.1.3"
edition = "2021"
<<<<<<< HEAD
rust-version = "1.70" # Remember to update .clippy.toml and README.md
=======
rust-version = "1.75"
>>>>>>> 036a1b40
license = "MIT"
description = "A flexible and lightweight messaging library for distributed systems"
authors = ["Jonas Bostoen", "Nicolas Racchi"]
homepage = "https://github.com/chainbound/msg-rs"
repository = "https://github.com/chainbound/msg-rs"
keywords = [
  "messaging",
  "distributed",
  "systems",
  "networking",
  "quic",
  "quinn",
  "tokio",
  "async",
  "simulation",
  "pnet",
  "udp",
  "tcp",
  "socket",
]

[workspace.dependencies]
msg-wire = { path = "./msg-wire" }
msg-socket = { path = "./msg-socket" }
msg-transport = { path = "./msg-transport" }
msg-common = { path = "./msg-common" }
msg-sim = { path = "./msg-sim" }

# async
async-trait = "0.1"
tokio = { version = "1", features = ["full"] }
tokio-util = { version = "0.7", features = ["codec"] }
futures = "0.3"
tokio-stream = { version = "0.1", features = ["sync"] }
parking_lot = "0.12"

# general
bytes = "1"
thiserror = "1"
tracing = "0.1"
rustc-hash = "1"
rand = "0.8"

# networking
quinn = "0.10"
# (rustls needs to be the same version as the one used by quinn)
rustls = { version = "0.21", features = ["quic", "dangerous_configuration"] }
rcgen = "0.12"

# benchmarking & profiling
criterion = { version = "0.5", features = ["async_tokio"] }
pprof = { version = "0.13", features = ["flamegraph", "criterion"] }

# simulation
pnet = "0.34"

# *nix APIs
nix = { version = "0.27.1", features = ["sched"] }

[profile.dev]
opt-level = 1
overflow-checks = false

[profile.bench]
debug = true

[profile.maxperf]
inherits = "release"
debug = false
lto = true
codegen-units = 1
opt-level = 3

[profile.debug-maxperf]
inherits = "maxperf"
debug = true

[workspace.metadata.docs.rs]
all-features = true
rustdoc-args = ["--cfg", "docsrs"]

[workspace.lints.rustdoc]
all = "warn"

[workspace.lints.rust]
missing_debug_implementations = "warn"
missing_docs = "warn"
rust-2018-idioms = { level = "deny", priority = -1 }
unreachable-pub = "warn"
unused-must-use = "deny"

[workspace.lints.clippy]
# These are some of clippy's nursery (i.e., experimental) lints that we like.
# By default, nursery lints are allowed. Some of the lints below have made good
# suggestions which we fixed. The others didn't have any findings, so we can
# assume they don't have that many false positives. Let's enable them to
# prevent future problems.
branches_sharing_code = "warn"
clear_with_drain = "warn"
derive_partial_eq_without_eq = "warn"
doc_markdown = "warn"
empty_line_after_doc_comments = "warn"
empty_line_after_outer_attr = "warn"
enum_glob_use = "warn"
equatable_if_let = "warn"
explicit_into_iter_loop = "warn"
explicit_iter_loop = "warn"
flat_map_option = "warn"
imprecise_flops = "warn"
iter_on_empty_collections = "warn"
iter_on_single_items = "warn"
iter_with_drain = "warn"
iter_without_into_iter = "warn"
large_stack_frames = "warn"
manual_assert = "warn"
manual_clamp = "warn"
manual_string_new = "warn"
match_same_arms = "warn"
missing_const_for_fn = "warn"
mutex_integer = "warn"
naive_bytecount = "warn"
needless_bitwise_bool = "warn"
needless_continue = "warn"
needless_pass_by_ref_mut = "warn"
nonstandard_macro_braces = "warn"
or_fun_call = "warn"
path_buf_push_overwrite = "warn"
read_zero_byte_vec = "warn"
redundant_clone = "warn"
single_char_pattern = "warn"
string_lit_as_bytes = "warn"
suboptimal_flops = "warn"
suspicious_operation_groupings = "warn"
trailing_empty_array = "warn"
trait_duplication_in_bounds = "warn"
transmute_undefined_repr = "warn"
trivial_regex = "warn"
tuple_array_conversions = "warn"
type_repetition_in_bounds = "warn"
uninhabited_references = "warn"
unnecessary_struct_initialization = "warn"
unused_peekable = "warn"
unused_rounding = "warn"
use_self = "warn"
useless_let_if_seq = "warn"
zero_sized_map_values = "warn"

# These are nursery lints which have findings. Allow them for now. Some are not
# quite mature enough for use in our codebase and some we don't really want.
# Explicitly listing should make it easier to fix in the future.
as_ptr_cast_mut = "allow"
cognitive_complexity = "allow"
collection_is_never_read = "allow"
debug_assert_with_mut_call = "allow"
fallible_impl_from = "allow"
future_not_send = "allow"
needless_collect = "allow"
non_send_fields_in_send_ty = "allow"
redundant_pub_crate = "allow"
significant_drop_in_scrutinee = "allow"
significant_drop_tightening = "allow"<|MERGE_RESOLUTION|>--- conflicted
+++ resolved
@@ -12,11 +12,7 @@
 [workspace.package]
 version = "0.1.3"
 edition = "2021"
-<<<<<<< HEAD
-rust-version = "1.70" # Remember to update .clippy.toml and README.md
-=======
 rust-version = "1.75"
->>>>>>> 036a1b40
 license = "MIT"
 description = "A flexible and lightweight messaging library for distributed systems"
 authors = ["Jonas Bostoen", "Nicolas Racchi"]
