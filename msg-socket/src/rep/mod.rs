use bytes::Bytes;
use msg_transport::Address;
use thiserror::Error;
use tokio::sync::oneshot;

mod driver;
mod socket;
mod stats;
use crate::stats::SocketStats;
pub use socket::*;
use stats::RepStats;

const DEFAULT_MIN_COMPRESS_SIZE: usize = 8192;

/// Errors that can occur when using a reply socket.
#[derive(Debug, Error)]
pub enum RepError {
    #[error("IO error: {0:?}")]
    Io(#[from] std::io::Error),
    #[error("Wire protocol error: {0:?}")]
    Wire(#[from] msg_wire::reqrep::Error),
    #[error("Authentication error: {0}")]
    Auth(String),
    #[error("Socket closed")]
    SocketClosed,
    #[error("Could not connect to any valid endpoints")]
    NoValidEndpoints,
}

/// The reply socket options.
pub struct RepOptions {
    /// The maximum number of concurrent clients.
    max_clients: Option<usize>,
    min_compress_size: usize,
}

impl Default for RepOptions {
    fn default() -> Self {
        Self { max_clients: None, min_compress_size: DEFAULT_MIN_COMPRESS_SIZE }
    }
}

impl RepOptions {
    /// Sets the number of maximum concurrent clients.
    pub fn with_max_clients(mut self, max_clients: usize) -> Self {
        self.max_clients = Some(max_clients);
        self
    }

    /// Sets the minimum payload size for compression.
    /// If the payload is smaller than this value, it will not be compressed.
    pub fn with_min_compress_size(mut self, min_compress_size: usize) -> Self {
        self.min_compress_size = min_compress_size;
        self
    }
<<<<<<< HEAD
=======

    pub fn with_backpressure_boundary(mut self, backpressure_boundary: usize) -> Self {
        self.backpressure_boundary = backpressure_boundary;
        self
    }
>>>>>>> 5124830c
}

/// The request socket state, shared between the backend task and the socket.
#[derive(Debug, Default)]
pub(crate) struct SocketState {
    pub(crate) stats: SocketStats<RepStats>,
}

/// A request received by the socket.
pub struct Request<A: Address> {
    /// The source address of the request.
    source: A,
    /// The compression type used for the request payload
    compression_type: u8,
    /// The oneshot channel to respond to the request.
    response: oneshot::Sender<Bytes>,
    /// The message payload.
    msg: Bytes,
}

impl<A: Address> Request<A> {
    /// Returns the source address of the request.
    pub fn source(&self) -> &A {
        &self.source
    }

    /// Returns a reference to the message.
    pub fn msg(&self) -> &Bytes {
        &self.msg
    }

    /// Responds to the request.
    pub fn respond(self, response: Bytes) -> Result<(), RepError> {
        self.response.send(response).map_err(|_| RepError::SocketClosed)
    }
}

#[cfg(test)]
mod tests {
    use std::{net::SocketAddr, time::Duration};

    use futures::StreamExt;
    use msg_transport::tcp::Tcp;
    use msg_wire::compression::{GzipCompressor, SnappyCompressor};
    use rand::Rng;
    use tracing::{debug, info};

    use crate::{Authenticator, ReqOptions, req::ReqSocket};

    use super::*;

    fn localhost() -> SocketAddr {
        "127.0.0.1:0".parse().unwrap()
    }

    #[tokio::test(flavor = "multi_thread", worker_threads = 4)]
    async fn reqrep_simple() {
        let _ = tracing_subscriber::fmt::try_init();
        let mut rep = RepSocket::new(Tcp::default());
        rep.bind(localhost()).await.unwrap();

        let mut req = ReqSocket::new(Tcp::default());
        req.connect(rep.local_addr().unwrap()).await.unwrap();

        tokio::spawn(async move {
            loop {
                let req = rep.next().await.unwrap();

                req.respond(Bytes::from("hello")).unwrap();
            }
        });

        let n_reqs = 1000;
        let mut rng = rand::thread_rng();
        let msg_vec: Vec<Bytes> = (0..n_reqs)
            .map(|_| {
                let mut vec = vec![0u8; 512];
                rng.fill(&mut vec[..]);
                Bytes::from(vec)
            })
            .collect();

        let start = std::time::Instant::now();
        for msg in msg_vec {
            let _res = req.request(msg).await.unwrap();
            // println!("Response: {:?} {:?}", _res, req_start.elapsed());
        }
        let elapsed = start.elapsed();
        info!("{} reqs in {:?}", n_reqs, elapsed);
    }

    #[tokio::test(flavor = "multi_thread", worker_threads = 4)]
    async fn reqrep_durable() {
        let _ = tracing_subscriber::fmt::try_init();
        let random_port = rand::random::<u16>() + 10000;
        let addr = format!("0.0.0.0:{random_port}");

        // Initialize the request socket (client side) with a transport
        let mut req = ReqSocket::new(Tcp::default());
        // Try to connect even through the server isn't up yet
        let endpoint = addr.clone();
        let connection_attempt = tokio::spawn(async move {
            req.connect(endpoint).await.unwrap();

            req
        });

        // Wait a moment to start the server
        tokio::time::sleep(Duration::from_millis(500)).await;
        let mut rep = RepSocket::new(Tcp::default());
        rep.bind(addr).await.unwrap();

        let req = connection_attempt.await.unwrap();

        tokio::spawn(async move {
            // Receive the request and respond with "world"
            // RepSocket implements `Stream`
            let req = rep.next().await.unwrap();
            println!("Message: {:?}", req.msg());

            req.respond(Bytes::from("world")).unwrap();
        });

        let _ = req.request(Bytes::from("hello")).await.unwrap();
    }

    #[tokio::test(flavor = "multi_thread", worker_threads = 4)]
    async fn reqrep_auth() {
        struct Auth;

        impl Authenticator for Auth {
            fn authenticate(&self, _id: &Bytes) -> bool {
                info!("{:?}", _id);
                true
            }
        }

        let _ = tracing_subscriber::fmt::try_init();
        let mut rep = RepSocket::new(Tcp::default()).with_auth(Auth);
        rep.bind(localhost()).await.unwrap();

        // Initialize socket with a client ID. This will implicitly enable authentication.
        let mut req = ReqSocket::with_options(
            Tcp::default(),
            ReqOptions::default().with_auth_token(Bytes::from("REQ")),
        );

        req.connect(rep.local_addr().unwrap()).await.unwrap();

        info!("Connected to rep");

        tokio::spawn(async move {
            loop {
                let req = rep.next().await.unwrap();
                debug!("Received request");

                req.respond(Bytes::from("hello")).unwrap();
            }
        });

        let n_reqs = 1000;
        let mut rng = rand::thread_rng();
        let msg_vec: Vec<Bytes> = (0..n_reqs)
            .map(|_| {
                let mut vec = vec![0u8; 512];
                rng.fill(&mut vec[..]);
                Bytes::from(vec)
            })
            .collect();

        let start = std::time::Instant::now();
        for msg in msg_vec {
            let _res = req.request(msg).await.unwrap();
        }
        let elapsed = start.elapsed();
        info!("{} reqs in {:?}", n_reqs, elapsed);
    }

    #[tokio::test(flavor = "multi_thread", worker_threads = 4)]
    async fn rep_max_connections() {
        let _ = tracing_subscriber::fmt::try_init();
        let mut rep =
            RepSocket::with_options(Tcp::default(), RepOptions::default().with_max_clients(1));
        rep.bind("127.0.0.1:0").await.unwrap();
        let addr = rep.local_addr().unwrap();

        let mut req1 = ReqSocket::new(Tcp::default());
        req1.connect(addr).await.unwrap();
        tokio::time::sleep(Duration::from_secs(1)).await;
        assert_eq!(rep.stats().active_clients(), 1);

        let mut req2 = ReqSocket::new(Tcp::default());
        req2.connect(addr).await.unwrap();
        tokio::time::sleep(Duration::from_secs(1)).await;
        assert_eq!(rep.stats().active_clients(), 1);
    }

    #[tokio::test(flavor = "multi_thread", worker_threads = 4)]
    async fn test_basic_reqrep_with_compression() {
        let mut rep = RepSocket::with_options(
            Tcp::default(),
            RepOptions::default().with_min_compress_size(0),
        )
        .with_compressor(SnappyCompressor);

        rep.bind("0.0.0.0:4445").await.unwrap();

        let mut req = ReqSocket::with_options(
            Tcp::default(),
            ReqOptions::default().with_min_compress_size(0),
        )
        .with_compressor(GzipCompressor::new(6));

        req.connect("0.0.0.0:4445").await.unwrap();

        tokio::spawn(async move {
            let req = rep.next().await.unwrap();

            assert_eq!(req.msg(), &Bytes::from("hello"));
            req.respond(Bytes::from("world")).unwrap();
        });

        let res: Bytes = req.request(Bytes::from("hello")).await.unwrap();
        assert_eq!(res, Bytes::from("world"));
    }
}<|MERGE_RESOLUTION|>--- conflicted
+++ resolved
@@ -53,14 +53,6 @@
         self.min_compress_size = min_compress_size;
         self
     }
-<<<<<<< HEAD
-=======
-
-    pub fn with_backpressure_boundary(mut self, backpressure_boundary: usize) -> Self {
-        self.backpressure_boundary = backpressure_boundary;
-        self
-    }
->>>>>>> 5124830c
 }
 
 /// The request socket state, shared between the backend task and the socket.
