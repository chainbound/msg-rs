use std::{
    collections::VecDeque,
    io,
    pin::Pin,
    sync::Arc,
    task::{Context, Poll},
};

use bytes::Bytes;
use futures::{Future, FutureExt, SinkExt, Stream, StreamExt, stream::FuturesUnordered};
use msg_common::span::{EnterSpan, SpanExt as _, WithSpan};
use tokio::{
    io::{AsyncRead, AsyncWrite},
    sync::{
        mpsc,
        oneshot::{self, error::RecvError},
    },
    task::JoinSet,
};
use tokio_stream::{StreamMap, StreamNotifyClose};
use tokio_util::codec::Framed;
use tracing::{debug, error, info, trace, warn};

use crate::{AuthResult, Authenticator, RepOptions, Request, rep::SocketState};

use msg_transport::{Address, PeerAddress, Transport};
use msg_wire::{
    auth,
    compression::{Compressor, try_decompress_payload},
    reqrep,
};

use super::RepError;

/// An object that represents a connected peer and associated state.
///
/// # Usage of Framed
/// [`Framed`] is used for encoding and decoding messages ("frames").
/// Usually, [`Framed`] has its own internal buffering mechanism, that's respected
/// when calling `poll_ready` and configured by [`Framed::set_backpressure_boundary`].
///
/// However, we don't use `poll_ready` here, and instead we flush whenever the write buffer contains
/// data (i.e., every time we write a message to it).
pub(crate) struct PeerState<T: AsyncRead + AsyncWrite, A: Address> {
<<<<<<< HEAD
    pending_requests: FuturesUnordered<PendingRequest>,
    /// The framed connection to the peer.
=======
    pending_requests: FuturesUnordered<WithSpan<PendingRequest>>,
>>>>>>> e0743e22
    conn: Framed<T, reqrep::Codec>,
    /// The address of the peer.
    addr: A,
<<<<<<< HEAD
    /// The queue of messages to be sent to the peer.
    egress_queue: VecDeque<reqrep::Message>,
    /// The socket state, shared between the backend task and the socket.
=======
    egress_queue: VecDeque<WithSpan<reqrep::Message>>,
>>>>>>> e0743e22
    state: Arc<SocketState>,
    /// The optional message compressor.
    compressor: Option<Arc<dyn Compressor>>,
    span: tracing::Span,
}

#[allow(clippy::type_complexity)]
pub(crate) struct RepDriver<T: Transport<A>, A: Address> {
    /// The server transport used to accept incoming connections.
    pub(crate) transport: T,
    /// The reply socket state, shared with the socket front-end.
    pub(crate) state: Arc<SocketState>,
    #[allow(unused)]
    /// Options shared with socket.
    pub(crate) options: Arc<RepOptions>,
    /// [`StreamMap`] of connected peers. The key is the peer's address.
    pub(crate) peer_states: StreamMap<A, StreamNotifyClose<PeerState<T::Io, A>>>,
    /// Sender to the socket front-end. Used to notify the socket of incoming requests.
    pub(crate) to_socket: mpsc::Sender<Request<A>>,
    /// Optional connection authenticator.
    pub(crate) auth: Option<Arc<dyn Authenticator>>,
    /// Optional message compressor. This is shared with the socket to keep
    /// the API consistent with other socket types (e.g. `PubSocket`)
    pub(crate) compressor: Option<Arc<dyn Compressor>>,
    /// A set of pending incoming connections, represented by [`Transport::Accept`].
    pub(crate) conn_tasks: FuturesUnordered<WithSpan<T::Accept>>,
    /// A joinset of authentication tasks.
    pub(crate) auth_tasks: JoinSet<WithSpan<Result<AuthResult<T::Io, A>, RepError>>>,

    /// A span to use for general purpose notifications, not tied to a specific path.
    pub(crate) span: tracing::Span,
}

impl<T, A> Future for RepDriver<T, A>
where
    T: Transport<A>,
    A: Address,
{
    type Output = Result<(), RepError>;

    fn poll(self: Pin<&mut Self>, cx: &mut Context<'_>) -> Poll<Self::Output> {
        let this = self.get_mut();

        loop {
            if let Poll::Ready(Some((peer, maybe_result))) = this.peer_states.poll_next_unpin(cx) {
                let Some(result) = maybe_result.enter() else {
                    warn!(?peer, "peer disconnected");
                    this.state.stats.specific.decrement_active_clients();
                    continue;
                };

                match result.inner {
                    Ok(mut request) => {
                        debug!("received request");

                        let size = request.msg().len();

                        match try_decompress_payload(request.compression_type, request.msg) {
                            Ok(decompressed) => request.msg = decompressed,
                            Err(e) => {
                                error!(?e, "failed to decompress message");
                                continue;
                            }
                        }

                        this.state.stats.specific.increment_rx(size);
                        let _ = this.to_socket.try_send(request);
                    }
                    Err(e) => {
                        error!(?e, ?peer, "failed to receive message from peer");
                    }
                }

                continue;
            }

            if let Poll::Ready(Some(Ok(auth))) = this.auth_tasks.poll_join_next(cx).enter() {
                match auth.inner {
                    Ok(auth) => {
                        // Run custom authenticator
                        info!(id = ?auth.id, "passed");

                        let conn = Framed::new(auth.stream, reqrep::Codec::new());

                        let span = tracing::info_span!(parent: this.span.clone(), "peer", addr = ?auth.addr);

                        this.peer_states.insert(
                            auth.addr.clone(),
                            StreamNotifyClose::new(PeerState {
                                span,
                                pending_requests: FuturesUnordered::new(),
                                conn,
                                addr: auth.addr,
                                egress_queue: VecDeque::with_capacity(128),
                                state: Arc::clone(&this.state),
                                compressor: this.compressor.clone(),
                            }),
                        );
                    }
                    Err(e) => {
                        error!(?e, "failed to authenticate peer");
                        this.state.stats.specific.decrement_active_clients();
                    }
                }

                continue;
            }

            if let Poll::Ready(Some(conn)) = this.conn_tasks.poll_next_unpin(cx).enter() {
                match conn.inner {
                    Ok(io) => {
                        if let Err(e) = this.on_accepted_connection(io) {
                            error!(?e, "failed to handle accepted connection");
                            this.state.stats.specific.decrement_active_clients();
                        }
                    }
                    Err(e) => {
                        error!(?e, "failed to accept incoming connection");

                        // Active clients have already been incremented in the initial call to
                        // `poll_accept`, so we need to decrement them here.
                        this.state.stats.specific.decrement_active_clients();
                    }
                }

                continue;
            }

            // Finally, poll the transport for new incoming connection futures and push them to the
            // incoming connection tasks.
            if let Poll::Ready(accept) = Pin::new(&mut this.transport).poll_accept(cx) {
                let span = this.span.clone().entered();

                if let Some(max) = this.options.max_clients {
                    if this.state.stats.specific.active_clients() >= max {
                        warn!(
                            limit = max,
                            "max connections reached, rejecting new incoming connection",
                        );

                        continue;
                    }
                }

                // Increment the active clients counter. If the authentication fails, this counter
                // will be decremented.
                this.state.stats.specific.increment_active_clients();

                this.conn_tasks.push(accept.with_span(span));

                continue;
            }

            return Poll::Pending;
        }
    }
}

impl<T, A> RepDriver<T, A>
where
    T: Transport<A>,
    A: Address,
{
    /// Handles an accepted connection. If this returns an error, the active connections counter
    /// should be decremented.
    fn on_accepted_connection(&mut self, io: T::Io) -> Result<(), io::Error> {
        let addr = io.peer_addr()?;
        info!(?addr, "new connection");

<<<<<<< HEAD
        info!("New connection from {:?}", addr);

        // If authentication is enabled, start the authentication process
        if let Some(ref auth) = self.auth {
            let authenticator = Arc::clone(auth);
            debug!("New connection from {:?}, authenticating", addr);
            self.auth_tasks.spawn(async move {
                let mut conn = Framed::new(io, auth::Codec::new_server());

                debug!("Waiting for auth");

                // Wait for the response
                let auth = conn
                    .next()
                    .await
                    .ok_or(RepError::SocketClosed)?
                    .map_err(|e| RepError::Auth(e.to_string()))?;

                debug!("Auth received: {:?}", auth);

                let auth::Message::Auth(id) = auth else {
                    conn.send(auth::Message::Reject).await?;
                    conn.close().await?;
                    return Err(RepError::Auth("Invalid auth message".to_string()));
                };

                // If authentication fails, send a reject message and close the connection
                if !authenticator.authenticate(&id) {
                    conn.send(auth::Message::Reject).await?;
                    conn.close().await?;
                    return Err(RepError::Auth("Authentication failed".to_string()));
                }

                // Send ack
                conn.send(auth::Message::Ack).await?;

                Ok(AuthResult { id, addr, stream: conn.into_inner() })
            });
        } else {
=======
        let Some(ref auth) = self.auth else {
>>>>>>> e0743e22
            self.peer_states.insert(
                addr.clone(),
                StreamNotifyClose::new(PeerState {
                    span: tracing::info_span!("peer", ?addr),
                    pending_requests: FuturesUnordered::new(),
                    conn: Framed::new(io, reqrep::Codec::new()),
                    addr,
                    egress_queue: VecDeque::with_capacity(128),
                    state: Arc::clone(&self.state),
                    compressor: self.compressor.clone(),
                }),
            );

            return Ok(());
        };

        // start the authentication process
        let authenticator = Arc::clone(auth);
        let span = tracing::info_span!("auth", ?addr);

        let fut = async move {
            let mut conn = Framed::new(io, auth::Codec::new_server());

            // Wait for the response
            let token = conn
                .next()
                .await
                .ok_or(RepError::SocketClosed)?
                .map_err(|e| RepError::Auth(e.to_string()))?;

            debug!(?token, "auth received");

            let auth::Message::Auth(id) = token else {
                conn.send(auth::Message::Reject).await?;
                conn.flush().await?;
                conn.close().await?;
                return Err(RepError::Auth("invalid auth message".to_string()));
            };

            // If authentication fails, send a reject message and close the connection
            if !authenticator.authenticate(&id) {
                conn.send(auth::Message::Reject).await?;
                conn.flush().await?;
                conn.close().await?;
                return Err(RepError::Auth("authentication failed".to_string()));
            }

            // Send ack
            conn.send(auth::Message::Ack).await?;
            conn.flush().await?;

            Ok(AuthResult { id, addr, stream: conn.into_inner() })
        };

        self.auth_tasks.spawn(fut.with_span(span));

        Ok(())
    }
}

impl<T: AsyncRead + AsyncWrite + Unpin, A: Address + Unpin> Stream for PeerState<T, A> {
    type Item = WithSpan<Result<Request<A>, RepError>>;

    /// Advances the state of the peer. Tries to poll all possible sources of progress equally.
    fn poll_next(self: Pin<&mut Self>, cx: &mut Context<'_>) -> Poll<Option<Self::Item>> {
        let this = self.get_mut();

        loop {
            let mut progress = false;
            if let Some(msg) = this.egress_queue.pop_front() {
                let msg_len = msg.size();
                match this.conn.start_send_unpin(msg) {
                    Ok(_) => {
                        this.state.stats.specific.increment_tx(msg_len);

                        // We might be able to send more queued messages
                        progress = true;
                    }
                    Err(e) => {
                        this.state.stats.specific.increment_failed_requests();
                        error!(err = ?e, peer = ?this.addr, "failed to send message to socket, closing...");
                        // End this stream as we can't send any more messages
                        return Poll::Ready(None);
                    }
                }
            }

<<<<<<< HEAD
            // Try to flush the connection if any data was written to the buffer.
            if !this.conn.write_buffer().is_empty() {
                if let Poll::Ready(Err(e)) = this.conn.poll_flush_unpin(cx) {
                    error!(err = ?e, peer = ?this.addr, "failed to flush connection, closing...");
                    return Poll::Ready(None);
=======
            // Then, try to drain the egress queue.
            if this.conn.poll_ready_unpin(cx).is_ready() {
                if let Some(msg) = this.egress_queue.pop_front().enter() {
                    let msg_len = msg.size();

                    debug!(msg_id = msg.id(), "sending response");
                    match this.conn.start_send_unpin(msg.inner) {
                        Ok(_) => {
                            this.state.stats.specific.increment_tx(msg_len);
                            this.should_flush = true;

                            // We might be able to send more queued messages
                            continue;
                        }
                        Err(e) => {
                            this.state.stats.specific.increment_failed_requests();
                            error!(?e, "failed to send message to socket");
                            // End this stream as we can't send any more messages
                            return Poll::Ready(None);
                        }
                    }
>>>>>>> e0743e22
                }
            }

            // Then we check for completed requests, and push them onto the egress queue.
            if let Poll::Ready(Some(result)) = this.pending_requests.poll_next_unpin(cx).enter() {
                match result.inner {
                    Err(_) => tracing::error!("response channel closed unexpectedly"),
                    Ok(Response { msg_id, mut response }) => {
                        let mut compression_type = 0;
                        let len_before = response.len();
                        if let Some(ref compressor) = this.compressor {
                            match compressor.compress(&response) {
                                Ok(compressed) => {
                                    response = compressed;
                                    compression_type = compressor.compression_type() as u8;
                                }
                                Err(e) => {
                                    error!(?e, "failed to compress message");
                                    continue;
                                }
                            }

                            debug!(
                                msg_id,
                                len_before,
                                len_after = response.len(),
                                "compressed message"
                            )
                        }

                        debug!(msg_id, "received response to send");

                        let msg = reqrep::Message::new(msg_id, compression_type, response);
                        this.egress_queue.push_back(msg.with_span(result.span));

<<<<<<< HEAD
                progress = true;
=======
                        continue;
                    }
                }
>>>>>>> e0743e22
            }

            // Finally we accept incoming requests from the peer.
            {
                let _g = this.span.enter();
                match this.conn.poll_next_unpin(cx) {
                    Poll::Ready(Some(result)) => {
                        let span = tracing::info_span!("request").entered();

                        trace!(?result, "received message");
                        let msg = match result {
                            Ok(m) => m,
                            Err(e) => {
                                return Poll::Ready(Some(Err(e.into()).with_span(span.clone())));
                            }
                        };

                        let (tx, rx) = oneshot::channel();

                        // Add the pending request to the list
                        this.pending_requests.push(
                            PendingRequest { msg_id: msg.id(), response: rx }
                                .with_span(span.clone()),
                        );

                        let request = Request {
                            source: this.addr.clone(),
                            response: tx,
                            compression_type: msg.header().compression_type(),
                            msg: msg.into_payload(),
                        };

                        return Poll::Ready(Some(Ok(request).with_span(span)));
                    }
                    Poll::Ready(None) => {
                        error!("framed closed unexpectedly");
                        return Poll::Ready(None);
                    }
                    Poll::Pending => {}
                }
            }

            if progress {
                continue;
            }

            return Poll::Pending;
        }
    }
}

struct PendingRequest {
    msg_id: u32,
    response: oneshot::Receiver<Bytes>,
}

/// A response to a [`PendingRequest`].
struct Response {
    msg_id: u32,
    response: Bytes,
}

impl Future for PendingRequest {
    type Output = Result<Response, RecvError>;

    fn poll(mut self: Pin<&mut Self>, cx: &mut Context<'_>) -> Poll<Self::Output> {
        match self.response.poll_unpin(cx) {
            Poll::Ready(Ok(response)) => {
                Poll::Ready(Ok(Response { msg_id: self.msg_id, response }))
            }
            Poll::Ready(Err(e)) => Poll::Ready(Err(e)),
            Poll::Pending => Poll::Pending,
        }
    }
}<|MERGE_RESOLUTION|>--- conflicted
+++ resolved
@@ -42,22 +42,11 @@
 /// However, we don't use `poll_ready` here, and instead we flush whenever the write buffer contains
 /// data (i.e., every time we write a message to it).
 pub(crate) struct PeerState<T: AsyncRead + AsyncWrite, A: Address> {
-<<<<<<< HEAD
-    pending_requests: FuturesUnordered<PendingRequest>,
-    /// The framed connection to the peer.
-=======
     pending_requests: FuturesUnordered<WithSpan<PendingRequest>>,
->>>>>>> e0743e22
     conn: Framed<T, reqrep::Codec>,
     /// The address of the peer.
     addr: A,
-<<<<<<< HEAD
-    /// The queue of messages to be sent to the peer.
-    egress_queue: VecDeque<reqrep::Message>,
-    /// The socket state, shared between the backend task and the socket.
-=======
     egress_queue: VecDeque<WithSpan<reqrep::Message>>,
->>>>>>> e0743e22
     state: Arc<SocketState>,
     /// The optional message compressor.
     compressor: Option<Arc<dyn Compressor>>,
@@ -227,49 +216,7 @@
         let addr = io.peer_addr()?;
         info!(?addr, "new connection");
 
-<<<<<<< HEAD
-        info!("New connection from {:?}", addr);
-
-        // If authentication is enabled, start the authentication process
-        if let Some(ref auth) = self.auth {
-            let authenticator = Arc::clone(auth);
-            debug!("New connection from {:?}, authenticating", addr);
-            self.auth_tasks.spawn(async move {
-                let mut conn = Framed::new(io, auth::Codec::new_server());
-
-                debug!("Waiting for auth");
-
-                // Wait for the response
-                let auth = conn
-                    .next()
-                    .await
-                    .ok_or(RepError::SocketClosed)?
-                    .map_err(|e| RepError::Auth(e.to_string()))?;
-
-                debug!("Auth received: {:?}", auth);
-
-                let auth::Message::Auth(id) = auth else {
-                    conn.send(auth::Message::Reject).await?;
-                    conn.close().await?;
-                    return Err(RepError::Auth("Invalid auth message".to_string()));
-                };
-
-                // If authentication fails, send a reject message and close the connection
-                if !authenticator.authenticate(&id) {
-                    conn.send(auth::Message::Reject).await?;
-                    conn.close().await?;
-                    return Err(RepError::Auth("Authentication failed".to_string()));
-                }
-
-                // Send ack
-                conn.send(auth::Message::Ack).await?;
-
-                Ok(AuthResult { id, addr, stream: conn.into_inner() })
-            });
-        } else {
-=======
         let Some(ref auth) = self.auth else {
->>>>>>> e0743e22
             self.peer_states.insert(
                 addr.clone(),
                 StreamNotifyClose::new(PeerState {
@@ -304,7 +251,6 @@
 
             let auth::Message::Auth(id) = token else {
                 conn.send(auth::Message::Reject).await?;
-                conn.flush().await?;
                 conn.close().await?;
                 return Err(RepError::Auth("invalid auth message".to_string()));
             };
@@ -312,14 +258,12 @@
             // If authentication fails, send a reject message and close the connection
             if !authenticator.authenticate(&id) {
                 conn.send(auth::Message::Reject).await?;
-                conn.flush().await?;
                 conn.close().await?;
                 return Err(RepError::Auth("authentication failed".to_string()));
             }
 
             // Send ack
             conn.send(auth::Message::Ack).await?;
-            conn.flush().await?;
 
             Ok(AuthResult { id, addr, stream: conn.into_inner() })
         };
@@ -339,9 +283,9 @@
 
         loop {
             let mut progress = false;
-            if let Some(msg) = this.egress_queue.pop_front() {
+            if let Some(msg) = this.egress_queue.pop_front().enter() {
                 let msg_len = msg.size();
-                match this.conn.start_send_unpin(msg) {
+                match this.conn.start_send_unpin(msg.inner) {
                     Ok(_) => {
                         this.state.stats.specific.increment_tx(msg_len);
 
@@ -357,13 +301,14 @@
                 }
             }
 
-<<<<<<< HEAD
             // Try to flush the connection if any data was written to the buffer.
             if !this.conn.write_buffer().is_empty() {
                 if let Poll::Ready(Err(e)) = this.conn.poll_flush_unpin(cx) {
                     error!(err = ?e, peer = ?this.addr, "failed to flush connection, closing...");
                     return Poll::Ready(None);
-=======
+                }
+            }
+
             // Then, try to drain the egress queue.
             if this.conn.poll_ready_unpin(cx).is_ready() {
                 if let Some(msg) = this.egress_queue.pop_front().enter() {
@@ -373,7 +318,6 @@
                     match this.conn.start_send_unpin(msg.inner) {
                         Ok(_) => {
                             this.state.stats.specific.increment_tx(msg_len);
-                            this.should_flush = true;
 
                             // We might be able to send more queued messages
                             continue;
@@ -385,7 +329,6 @@
                             return Poll::Ready(None);
                         }
                     }
->>>>>>> e0743e22
                 }
             }
 
@@ -421,13 +364,9 @@
                         let msg = reqrep::Message::new(msg_id, compression_type, response);
                         this.egress_queue.push_back(msg.with_span(result.span));
 
-<<<<<<< HEAD
-                progress = true;
-=======
                         continue;
                     }
                 }
->>>>>>> e0743e22
             }
 
             // Finally we accept incoming requests from the peer.
