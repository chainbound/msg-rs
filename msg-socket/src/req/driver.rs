--- conflicted
+++ resolved
@@ -31,7 +31,6 @@
 type ConnectionTask<Io, Err> = Pin<Box<dyn Future<Output = Result<Io, Err>> + Send>>;
 
 /// A connection controller that manages the connection to a server with an exponential backoff.
-<<<<<<< HEAD
 ///
 /// # Usage of Framed
 /// [`Framed`] is used for encoding and decoding messages ("frames").
@@ -40,10 +39,7 @@
 ///
 /// However, we don't use `poll_ready` here, and instead we flush every time we write a message to
 /// the framed buffer.
-type ConnectionCtl<Io, S, A> =
-=======
 pub(crate) type ConnectionCtl<Io, S, A> =
->>>>>>> bbd11a18
     ConnectionState<Framed<MeteredIo<Io, S, A>, reqrep::Codec>, ExponentialBackoff, A>;
 
 /// The request socket driver. Endless future that drives
