[package]
name = "msg"

description.workspace = true
version.workspace = true
edition.workspace = true
rust-version.workspace = true
authors.workspace = true
license.workspace = true
homepage.workspace = true
repository.workspace = true

[dependencies]
msg-socket.workspace = true
msg-transport.workspace = true
msg-wire.workspace = true

[dev-dependencies]
bytes.workspace = true
tracing-subscriber = "0.3"
futures.workspace = true
tracing.workspace = true
rand.workspace = true
criterion.workspace = true
pprof.workspace = true
openssl.workspace = true
tokio.workspace = true
tokio-stream.workspace = true

# Add jemalloc for extra perf on Linux systems.
[target.'cfg(all(not(windows), not(target_env = "musl")))'.dev-dependencies]
jemallocator = { version = "0.5.0", features = ["profiling"] }

[features]
default = []
quic = ["msg-transport/quic"]
tcp-tls = ["msg-transport/tcp-tls"]

<<<<<<< HEAD

# Add jemalloc for extra perf on Linux systems.
[target.'cfg(all(not(windows), not(target_env = "msvc")))'.dev-dependencies]
tikv-jemallocator = { version = "0.6.1", features = ["profiling"] }

=======
>>>>>>> a07065e0
[[bench]]
name = "reqrep"
harness = false
required-features = ["tcp-tls"]

[[bench]]
name = "pubsub"
harness = false
required-features = ["quic"]

[[example]]
name = "quic_vs_tcp"
required-features = ["quic"]

[[example]]
name = "reqrep_mtls"
required-features = ["tcp-tls"]<|MERGE_RESOLUTION|>--- conflicted
+++ resolved
@@ -28,22 +28,14 @@
 tokio-stream.workspace = true
 
 # Add jemalloc for extra perf on Linux systems.
-[target.'cfg(all(not(windows), not(target_env = "musl")))'.dev-dependencies]
-jemallocator = { version = "0.5.0", features = ["profiling"] }
+[target.'cfg(all(not(windows), not(target_env = "msvc")))'.dev-dependencies]
+tikv-jemallocator = { version = "0.6.1", features = ["profiling"] }
 
 [features]
 default = []
 quic = ["msg-transport/quic"]
 tcp-tls = ["msg-transport/tcp-tls"]
 
-<<<<<<< HEAD
-
-# Add jemalloc for extra perf on Linux systems.
-[target.'cfg(all(not(windows), not(target_env = "msvc")))'.dev-dependencies]
-tikv-jemallocator = { version = "0.6.1", features = ["profiling"] }
-
-=======
->>>>>>> a07065e0
 [[bench]]
 name = "reqrep"
 harness = false
